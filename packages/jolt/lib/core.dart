--- conflicted
+++ resolved
@@ -19,14 +19,8 @@
 /// ```
 library;
 
-<<<<<<< HEAD
-export "src/core/debug.dart" show JoltDebug, JoltDebugFn;
-export "src/core/reactive.dart";
-export "src/jolt/shared.dart" show JFinalizer;
-=======
 export 'src/core/reactive.dart';
 export 'src/core/debug.dart' show JoltDebugFn, JoltDebug;
 export 'src/jolt/shared.dart' show JFinalizer;
 export 'src/core/debug.dart'
-    show JoltDebug, DebugNodeOperationType, JoltDebugFn;
->>>>>>> a00420e3
+    show JoltDebug, DebugNodeOperationType, JoltDebugFn;